//! This contract implements simple counter backed by storage on blockchain.
//!
//! The contract provides methods to [increment] / [decrement] counter and
//! [get it's current value][get_num] or [reset].
//!
//! [increment]: struct.Counter.html#method.increment
//! [decrement]: struct.Counter.html#method.decrement
//! [get_num]: struct.Counter.html#method.get_num
//! [reset]: struct.Counter.html#method.reset

use borsh::{BorshDeserialize, BorshSerialize};
// note the custom type AccountId, which is essentially a String
// to see the other types visit the link below and select the version if needed:
//   https://docs.rs/near-vm-logic/0.8.0/near_vm_logic/types/index.html
use near_sdk::{AccountId, env, near_bindgen};
use near_sdk::collections::Map;

#[global_allocator]
static ALLOC: wee_alloc::WeeAlloc = wee_alloc::WeeAlloc::INIT;

// add the following attributes to prepare your code for serialization and invocation on the blockchain
// more built-in Rust attributes here: https://doc.rust-lang.org/reference/attributes.html#built-in-attributes-index
#[near_bindgen]
#[derive(Default, BorshDeserialize, BorshSerialize)]
pub struct Counter {
<<<<<<< HEAD
    // see more data types at https://doc.rust-lang.org/book/ch03-02-data-types.html
    // see performant data structures (like Map) here:
    //   https://github.com/near/near-sdk-rs/tree/master/near-sdk/src/collections
    user_counters: Map<AccountId, i8>,
=======
    // See more data types at https://doc.rust-lang.org/book/ch03-02-data-types.html
    val: i8, // i8 is signed. unsigned integers are also available: u8, u16, u32, u64, u128
>>>>>>> 839eeb40
}

#[near_bindgen]
impl Counter {
<<<<<<< HEAD
    /// Init attribute used for instantiation.
    #[init]
    pub fn new() -> Self {
        // useful snippet to copy/paste, making sure state isn't already initialized
        assert!(env::state_read::<Self>().is_none(), "Already initialized");
        // notice we've chosen to use an implicit "return" here
        Self {
            user_counters: Map::new(b"my id which is super unique".to_vec()),
        }
    }

    /// Returns 8-bit signed integer representing the number for the account argument.
    ///
    /// Note, the parameter is &self (without being mutable) meaning it doesn't modify state.
=======
    /// Returns 8-bit signed integer of the counter value.
    ///
    /// This must match the type from our struct's 'val' defined above.
    ///
    /// Note, the parameter is `&self` (without being mutable) meaning it doesn't modify state.
>>>>>>> 839eeb40
    /// In the frontend (/src/main.js) this is added to the "viewMethods" array
    /// using near-shell we can call this by:
    ///
    /// ```bash
<<<<<<< HEAD
    /// near view counter.YOU.testnet get_num '{"account": "donation.YOU.testnet"}'
    /// ```
    pub fn get_num(&self, account: AccountId) -> i8 {
        // call our first private function
        // try removing the .clone() below and note the error. this may happen from time to time
        // (learn more about Rust ownership later: https://doc.rust-lang.org/nomicon/ownership.html)
        let caller_num = self.get_num_from_signer(account.clone());

        // here's a way to format multiple variables in order to log them
        let log_message = format!("{}'s number: {}", account, caller_num);
        env::log(log_message.as_bytes());
        // notice we've chosen to use an implicit "return" here
        caller_num
    }

    // our first private functions
    fn get_num_from_signer(&self, account: AccountId) -> i8 {
        // notice we've chosen to use an implicit "return" here
        match self.user_counters.get(&account) {
            Some(num) => {
                // found account user in map, return the number
                num
            },
            // did not find the account in the map
            // note: curly brackets after arrow are optional in simple cases, like other languages
            None => 0
        }
    }

    /// Increment the counter *per account* that calls it.
=======
    /// near view counter.YOU.testnet get_num
    /// ```
    pub fn get_num(&self) -> i8 {
        return self.val;
    }

    /// Increment the counter.
>>>>>>> 839eeb40
    ///
    /// Note, the parameter is "&mut self" as this function modifies state.
    /// In the frontend (/src/main.js) this is added to the "changeMethods" array
    /// using near-shell we can call this by:
    ///
    /// ```bash
    /// near call counter.YOU.testnet increment --accountId donation.YOU.testnet
    /// ```
    pub fn increment(&mut self) {
        // note: adding one like this is an easy way to accidentally overflow
        // real smart contracts will want to have safety checks
<<<<<<< HEAD
        let caller = env::signer_account_id();
        let current_val = match self.user_counters.get(&caller) {
            Some(val) => val,
            None => 0i8
        };
        let new_value = current_val + 1;
        self.user_counters.insert(&caller.clone(), &new_value);

        let log_message = format!("Incremented to {}", new_value);
=======
        self.val += 1;
        let log_message = format!("Increased number to {}", self.val);
>>>>>>> 839eeb40
        env::log(log_message.as_bytes());
        after_counter_change();
    }

<<<<<<< HEAD
    /// Decrement (subtract from) the counter *per account* that calls it.
=======
    /// Decrement (subtract from) the counter.
>>>>>>> 839eeb40
    ///
    /// In (/src/main.js) this is also added to the "changeMethods" array
    /// using near-shell we can call this by:
    ///
    /// ```bash
    /// near call counter.YOU.testnet decrement --accountId donation.YOU.testnet
    /// ```
    pub fn decrement(&mut self) {
        // note: subtracting one like this is an easy way to accidentally overflow
        // real smart contracts will want to have safety checks
<<<<<<< HEAD
        let caller = env::signer_account_id();
        let current_val = match self.user_counters.get(&caller) {
            Some(val) => val,
            None => 0i8
        };
        let new_value = current_val - 1;
        self.user_counters.insert(&caller.clone(), &new_value);

        let log_message = format!("Decreased number to {}", new_value);
=======
        self.val -= 1;
        let log_message = format!("Decreased number to {}", self.val);
>>>>>>> 839eeb40
        env::log(log_message.as_bytes());
        after_counter_change();
    }

    /// Reset to zero.
    pub fn reset(&mut self) {
        let caller = env::signer_account_id();
        // 0 casted as i8 data type is "0i8"
        self.user_counters.insert(&caller, &0i8);
        // Another way to log on NEAR is to cast a string into bytes, hence "b" below:
        env::log(b"Reset counter to zero");
    }
}

// unlike the struct's functions above, this function cannot use attributes #[derive(…)] or #[near_bindgen]
// any attempts will throw helpful warnings upon 'cargo build'
// while this function cannot be invoked directly on the blockchain, it can be called from an invoked function
fn after_counter_change() {
    // show helpful warning that i8 (8-bit signed integer) will overflow above 127 or below -128
    env::log(b"Make sure you don't overflow, my friend.");
}

/*
 * the rest of this file sets up unit tests
 * to run these, the command will be:
 * cargo test -- --nocapture
 */

// use the attribute below for unit tests
#[cfg(test)]
mod tests {
    use super::*;
    use near_sdk::MockedBlockchain;
    use near_sdk::{testing_env, VMContext};

    // part of writing unit tests is setting up a mock context
<<<<<<< HEAD
    // this is also a useful list to peek at when wondering what's available in env::*
    fn get_context(input: Vec<u8>, is_view: bool, signer: AccountId) -> VMContext {
        VMContext {
            current_account_id: "alice.testnet".to_string(),
            signer_account_id: signer,
=======
    // in this example, this is only needed for env::log in the contract
    // this is also a useful list to peek at when wondering what's available in env::*
    fn get_context(input: Vec<u8>, is_view: bool) -> VMContext {
        VMContext {
            current_account_id: "alice.testnet".to_string(),
            signer_account_id: "robert.testnet".to_string(),
>>>>>>> 839eeb40
            signer_account_pk: vec![0, 1, 2],
            predecessor_account_id: "jane.testnet".to_string(),
            input,
            block_index: 0,
            block_timestamp: 0,
            account_balance: 0,
            account_locked_balance: 0,
            storage_usage: 0,
            attached_deposit: 0,
            prepaid_gas: 10u64.pow(18),
            random_seed: vec![0, 1, 2],
            is_view,
            output_data_receivers: vec![],
            epoch_height: 19,
        }
    }

    // mark individual unit tests with #[test] for them to be registered and fired
    // unlike other frameworks, the function names don't need to be special or have "test" in it
    #[test]
    fn increment() {
        // set up the mock context into the testing environment
        let context = get_context(vec![], false, "robert.testnet".to_string());
        testing_env!(context);
        // instantiate a contract variable with the counter at zero
<<<<<<< HEAD
        let mut contract = Counter::new();
=======
        let mut contract = Counter { val: 0 };
>>>>>>> 839eeb40
        contract.increment();
        // we can do println! in tests, but reminder to use env::log outside of tests
        println!("Value after increment: {}", contract.get_num("robert.testnet".to_string()));
        // confirm that we received 1 when calling get_num
        assert_eq!(1, contract.get_num("robert.testnet".to_string()));
    }

    #[test]
    fn decrement() {
        let context = get_context(vec![], false, "robert.testnet".to_string());
        testing_env!(context);
<<<<<<< HEAD
        let mut contract = Counter::new();
=======
        let mut contract = Counter { val: 0 };
>>>>>>> 839eeb40
        contract.decrement();
        println!("Value after decrement: {}", contract.get_num("robert.testnet".to_string()));
        // confirm that we received -1 when calling get_num
        assert_eq!(-1, contract.get_num("robert.testnet".to_string()));
    }

    #[test]
    fn increment_and_reset() {
        let context = get_context(vec![], false, "robert.testnet".to_string());
        testing_env!(context);
<<<<<<< HEAD
        let mut contract = Counter::new();
=======
        let mut contract = Counter { val: 0 };
>>>>>>> 839eeb40
        contract.increment();
        contract.reset();
        println!("Value after reset: {}", contract.get_num("robert.testnet".to_string()));
        // confirm that we received 0 after reset
        assert_eq!(0, contract.get_num("robert.testnet".to_string()));
    }

    #[test]
    fn use_two_accounts_and_verify() {
        let context_robert = get_context(vec![], false, "robert.testnet".to_string());
        let context_alice = get_context(vec![], false, "alice.testnet".to_string());
        // increment twice on robert's account
        testing_env!(context_robert);
        let mut contract = Counter::new();
        contract.increment();
        contract.increment();
        // decrement once on alice's account
        testing_env!(context_alice);
        contract.decrement();
        // confirm values per account
        println!("Value from robert.testnet's account: {}", contract.get_num("robert.testnet".to_string()));
        println!("Value from alice.testnet's account: {}", contract.get_num("alice.testnet".to_string()));
        assert_eq!(2, contract.get_num("robert.testnet".to_string()));
        assert_eq!(-1, contract.get_num("alice.testnet".to_string()));
    }
}<|MERGE_RESOLUTION|>--- conflicted
+++ resolved
@@ -23,20 +23,14 @@
 #[near_bindgen]
 #[derive(Default, BorshDeserialize, BorshSerialize)]
 pub struct Counter {
-<<<<<<< HEAD
     // see more data types at https://doc.rust-lang.org/book/ch03-02-data-types.html
     // see performant data structures (like Map) here:
     //   https://github.com/near/near-sdk-rs/tree/master/near-sdk/src/collections
     user_counters: Map<AccountId, i8>,
-=======
-    // See more data types at https://doc.rust-lang.org/book/ch03-02-data-types.html
-    val: i8, // i8 is signed. unsigned integers are also available: u8, u16, u32, u64, u128
->>>>>>> 839eeb40
 }
 
 #[near_bindgen]
 impl Counter {
-<<<<<<< HEAD
     /// Init attribute used for instantiation.
     #[init]
     pub fn new() -> Self {
@@ -51,18 +45,10 @@
     /// Returns 8-bit signed integer representing the number for the account argument.
     ///
     /// Note, the parameter is &self (without being mutable) meaning it doesn't modify state.
-=======
-    /// Returns 8-bit signed integer of the counter value.
-    ///
-    /// This must match the type from our struct's 'val' defined above.
-    ///
-    /// Note, the parameter is `&self` (without being mutable) meaning it doesn't modify state.
->>>>>>> 839eeb40
     /// In the frontend (/src/main.js) this is added to the "viewMethods" array
     /// using near-shell we can call this by:
     ///
     /// ```bash
-<<<<<<< HEAD
     /// near view counter.YOU.testnet get_num '{"account": "donation.YOU.testnet"}'
     /// ```
     pub fn get_num(&self, account: AccountId) -> i8 {
@@ -93,15 +79,6 @@
     }
 
     /// Increment the counter *per account* that calls it.
-=======
-    /// near view counter.YOU.testnet get_num
-    /// ```
-    pub fn get_num(&self) -> i8 {
-        return self.val;
-    }
-
-    /// Increment the counter.
->>>>>>> 839eeb40
     ///
     /// Note, the parameter is "&mut self" as this function modifies state.
     /// In the frontend (/src/main.js) this is added to the "changeMethods" array
@@ -113,7 +90,6 @@
     pub fn increment(&mut self) {
         // note: adding one like this is an easy way to accidentally overflow
         // real smart contracts will want to have safety checks
-<<<<<<< HEAD
         let caller = env::signer_account_id();
         let current_val = match self.user_counters.get(&caller) {
             Some(val) => val,
@@ -123,19 +99,11 @@
         self.user_counters.insert(&caller.clone(), &new_value);
 
         let log_message = format!("Incremented to {}", new_value);
-=======
-        self.val += 1;
-        let log_message = format!("Increased number to {}", self.val);
->>>>>>> 839eeb40
         env::log(log_message.as_bytes());
         after_counter_change();
     }
 
-<<<<<<< HEAD
     /// Decrement (subtract from) the counter *per account* that calls it.
-=======
-    /// Decrement (subtract from) the counter.
->>>>>>> 839eeb40
     ///
     /// In (/src/main.js) this is also added to the "changeMethods" array
     /// using near-shell we can call this by:
@@ -146,7 +114,6 @@
     pub fn decrement(&mut self) {
         // note: subtracting one like this is an easy way to accidentally overflow
         // real smart contracts will want to have safety checks
-<<<<<<< HEAD
         let caller = env::signer_account_id();
         let current_val = match self.user_counters.get(&caller) {
             Some(val) => val,
@@ -156,10 +123,6 @@
         self.user_counters.insert(&caller.clone(), &new_value);
 
         let log_message = format!("Decreased number to {}", new_value);
-=======
-        self.val -= 1;
-        let log_message = format!("Decreased number to {}", self.val);
->>>>>>> 839eeb40
         env::log(log_message.as_bytes());
         after_counter_change();
     }
@@ -196,20 +159,11 @@
     use near_sdk::{testing_env, VMContext};
 
     // part of writing unit tests is setting up a mock context
-<<<<<<< HEAD
     // this is also a useful list to peek at when wondering what's available in env::*
     fn get_context(input: Vec<u8>, is_view: bool, signer: AccountId) -> VMContext {
         VMContext {
             current_account_id: "alice.testnet".to_string(),
             signer_account_id: signer,
-=======
-    // in this example, this is only needed for env::log in the contract
-    // this is also a useful list to peek at when wondering what's available in env::*
-    fn get_context(input: Vec<u8>, is_view: bool) -> VMContext {
-        VMContext {
-            current_account_id: "alice.testnet".to_string(),
-            signer_account_id: "robert.testnet".to_string(),
->>>>>>> 839eeb40
             signer_account_pk: vec![0, 1, 2],
             predecessor_account_id: "jane.testnet".to_string(),
             input,
@@ -235,11 +189,7 @@
         let context = get_context(vec![], false, "robert.testnet".to_string());
         testing_env!(context);
         // instantiate a contract variable with the counter at zero
-<<<<<<< HEAD
-        let mut contract = Counter::new();
-=======
-        let mut contract = Counter { val: 0 };
->>>>>>> 839eeb40
+        let mut contract = Counter::new();
         contract.increment();
         // we can do println! in tests, but reminder to use env::log outside of tests
         println!("Value after increment: {}", contract.get_num("robert.testnet".to_string()));
@@ -251,11 +201,7 @@
     fn decrement() {
         let context = get_context(vec![], false, "robert.testnet".to_string());
         testing_env!(context);
-<<<<<<< HEAD
-        let mut contract = Counter::new();
-=======
-        let mut contract = Counter { val: 0 };
->>>>>>> 839eeb40
+        let mut contract = Counter::new();
         contract.decrement();
         println!("Value after decrement: {}", contract.get_num("robert.testnet".to_string()));
         // confirm that we received -1 when calling get_num
@@ -266,11 +212,7 @@
     fn increment_and_reset() {
         let context = get_context(vec![], false, "robert.testnet".to_string());
         testing_env!(context);
-<<<<<<< HEAD
-        let mut contract = Counter::new();
-=======
-        let mut contract = Counter { val: 0 };
->>>>>>> 839eeb40
+        let mut contract = Counter::new();
         contract.increment();
         contract.reset();
         println!("Value after reset: {}", contract.get_num("robert.testnet".to_string()));
