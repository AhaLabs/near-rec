--- conflicted
+++ resolved
@@ -108,10 +108,5 @@
 });
 
 window.nearInitPromise = connect(nearConfig)
-<<<<<<< HEAD
   .then(updateUI)
-  .catch(console.error);
-=======
-    .then(updateUI)
-    .catch(console.error);
->>>>>>> 839eeb40
+  .catch(console.error);