--- conflicted
+++ resolved
@@ -108,10 +108,5 @@
 });
 
 window.nearInitPromise = connect(nearConfig)
-<<<<<<< HEAD
   .then(updateUI)
-  .catch(console.error);
-=======
-    .then(updateUI)
-    .catch(console.error);
->>>>>>> d6512717
+  .catch(console.error);